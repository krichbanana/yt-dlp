--- conflicted
+++ resolved
@@ -2234,15 +2234,10 @@
             video_details.get('lengthSeconds')
             or microformat.get('lengthSeconds')) \
             or parse_duration(search_meta('duration'))
-<<<<<<< HEAD
-        is_live = video_details.get('isLive') \
-            or live_broadcast_details and live_broadcast_details.get('isLiveNow') # modified
-=======
         live_broadcast_details = microformat.get('liveBroadcastDetails')
         is_live = video_details.get('isLive') \
             or try_get(live_broadcast_details, lambda x: x['isLiveNow'], dict)
         is_upcoming = video_details.get('isUpcoming'),
->>>>>>> b5a1de49
         owner_profile_url = microformat.get('ownerProfileUrl')
 
         info = {
@@ -2276,16 +2271,8 @@
             'is_upcoming': is_upcoming,
             'playable_in_embed': playability_status.get('playableInEmbed'),
             'was_live': video_details.get('isLiveContent'),
-<<<<<<< HEAD
-            # added fields
-            'is_upcoming': video_details.get('isUpcoming'),
-            'live_starttime': live_broadcast_details.get('startTimestamp') if live_broadcast_details else None,
-            'live_endtime': live_broadcast_details.get('endTimestamp') if live_broadcast_details else None,
-            'playability_info': playability_status, #this exposes unstable fields
-=======
             'live_starttime': try_get(live_broadcast_details, lambda x: x['startTimestamp'], dict),
             'live_endtime': try_get(live_broadcast_details, lambda x: x['endTimestamp'], dict),
->>>>>>> b5a1de49
         }
 
         pctr = try_get(
