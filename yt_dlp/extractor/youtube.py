--- conflicted
+++ resolved
@@ -2595,9 +2595,6 @@
         })
         self._remove_duplicate_formats(thumbnails)
 
-        # added
-        live_broadcast_details = microformat.get('liveBroadcastDetails')
-
         category = microformat.get('category') or search_meta('genre')
         channel_id = video_details.get('channelId') \
             or microformat.get('externalChannelId') \
@@ -2606,13 +2603,8 @@
             video_details.get('lengthSeconds')
             or microformat.get('lengthSeconds')) \
             or parse_duration(search_meta('duration'))
-<<<<<<< HEAD
         live_broadcast_details = microformat.get('liveBroadcastDetails')
-        is_live = video_details.get('isLive') \
-            or try_get(live_broadcast_details, lambda x: x['isLiveNow'], bool)
-=======
         is_live = video_details.get('isLive')
->>>>>>> bc97cdae
         is_upcoming = video_details.get('isUpcoming')
         owner_profile_url = microformat.get('ownerProfileUrl')
 
@@ -2649,6 +2641,10 @@
             'was_live': video_details.get('isLiveContent'),
             'live_starttime': try_get(live_broadcast_details, lambda x: x['startTimestamp'], compat_str),
             'live_endtime': try_get(live_broadcast_details, lambda x: x['endTimestamp'], compat_str),
+            'microformat': microformat,
+            'video_details': video_details,
+            'playability_status': playability_status,
+            'player_response': player_response,
         }
 
         pctr = try_get(
